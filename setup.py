import io
import os
import platform
import re
from typing import List

import setuptools


def get_long_description():
    base_dir = os.path.abspath(os.path.dirname(__file__))
    with io.open(os.path.join(base_dir, "README.md"), encoding="utf-8") as f:
        return f.read()


def get_requirements():
    with open("requirements.txt") as f:
        return f.read().splitlines()


def get_version():
    current_dir = os.path.abspath(os.path.dirname(__file__))
    version_file = os.path.join(current_dir, "jury", "__init__.py")
    with io.open(version_file, encoding="utf-8") as f:
        return re.search(r'^__version__ = [\'"]([^\'"]*)[\'"]', f.read(), re.M).group(1)


def add_pywin(reqs: List[str]) -> None:
    if platform.system() == "Windows":
        # Latest PyWin32 build (301) fails, required for sacrebleu
        ext_package = ["pywin32==228"]
    else:
        ext_package = []
    reqs.extend(ext_package)


_DEV_REQUIREMENTS = [
    "black==21.7b0",
    "deepdiff==5.5.0",
    "flake8==3.9.2",
    "isort==5.9.2",
    "jiwer>=2.2.0",
    "pytest>=6.2.4",
    "pytest-cov>=2.12.1",
    "pytest-timeout>=1.4.2",
]

<<<<<<< HEAD
_PRISM_REQUIREMENTS = ["fairseq==0.9.0", "validators"]

_METRIC_REQUIREMENTS = ["sacrebleu>=2.0.0", "bert_score==0.3.11", "seqeval==1.2.2", "sentencepiece==0.1.96"]
_METRIC_REQUIREMENTS.extend(_PRISM_REQUIREMENTS)
=======
_METRIC_REQUIREMENTS = [
    "sacrebleu>=2.0.0",
    "bert_score==0.3.10",
    "seqeval==1.2.2",
    "bleurt @ git+https://github.com/google-research/bleurt.git",
]
>>>>>>> 4a10a7e4
add_pywin(_METRIC_REQUIREMENTS)

extras = {
    "prism": _PRISM_REQUIREMENTS,
    "metrics": _METRIC_REQUIREMENTS,
    "dev": _DEV_REQUIREMENTS + _METRIC_REQUIREMENTS,
}


setuptools.setup(
    name="jury",
    version=get_version(),
    author="",
    license="MIT",
    description="Evaluation toolkit for neural language generation.",
    long_description=get_long_description(),
    long_description_content_type="text/markdown",
    url="https://github.com/obss/jury",
    packages=setuptools.find_packages(exclude=["tests"]),
    python_requires=">=3.7",
    install_requires=get_requirements(),
    extras_require=extras,
    include_package_data=True,
    entry_points={
        "console_scripts": [
            "jury=jury.cli:app",
        ],
    },
    classifiers=[
        "Development Status :: 5 - Production/Stable",
        "Operating System :: OS Independent",
        "Intended Audience :: Developers",
        "Intended Audience :: Science/Research",
        "Programming Language :: Python :: 3",
        "Programming Language :: Python :: 3.7",
        "Programming Language :: Python :: 3.8",
        "Programming Language :: Python :: 3.9",
        "Topic :: Software Development :: Libraries",
        "Topic :: Software Development :: Libraries :: Python Modules",
        "Topic :: Education",
        "Topic :: Scientific/Engineering",
        "Topic :: Scientific/Engineering :: Artificial Intelligence",
    ],
    keywords="machine-learning, deep-learning, ml, pytorch, NLP, evaluation, question-answering, question-generation",
)<|MERGE_RESOLUTION|>--- conflicted
+++ resolved
@@ -45,19 +45,11 @@
     "pytest-timeout>=1.4.2",
 ]
 
-<<<<<<< HEAD
 _PRISM_REQUIREMENTS = ["fairseq==0.9.0", "validators"]
 
-_METRIC_REQUIREMENTS = ["sacrebleu>=2.0.0", "bert_score==0.3.11", "seqeval==1.2.2", "sentencepiece==0.1.96"]
+_METRIC_REQUIREMENTS = ["sacrebleu>=2.0.0", "bert_score==0.3.11", "seqeval==1.2.2", "sentencepiece==0.1.96",
+                        "bleurt @ git+https://github.com/google-research/bleurt.git",]
 _METRIC_REQUIREMENTS.extend(_PRISM_REQUIREMENTS)
-=======
-_METRIC_REQUIREMENTS = [
-    "sacrebleu>=2.0.0",
-    "bert_score==0.3.10",
-    "seqeval==1.2.2",
-    "bleurt @ git+https://github.com/google-research/bleurt.git",
-]
->>>>>>> 4a10a7e4
 add_pywin(_METRIC_REQUIREMENTS)
 
 extras = {
